"""Control functions which operate symbolically using sympy"""

import sympy


def linearise(expr, variables, bars=None):
    """Linearise a nonlinear expression

    Parameters
    ----------
    expr: A sympy expression - this could be a single term or a sum of terms
    variables: The variables in the expression - all the other symbols in the expression will be treated as parameters
    bars: the "barred" versions of the variables. If bars is None, new barred versions will be built and returned

    Note: This function will *not work correctly with derivatives in expr*
    """
    if bars is None:
        returnbars = True
        bars = [sympy.Symbol(f"{variable.name}bar") for variable in variables]
    else:
        returnbars = False

    vars_and_bars = list(zip(variables, bars))

    # This is the constant term
    result = expr.subs(vars_and_bars)

    # now, we take the derivative with respect to each variable, evaluated at the steady state:
    for variable, bar in vars_and_bars:
        result += (variable - bar) * expr.diff(variable).subs(vars_and_bars)

    if returnbars:
        return bars, result
    return result


def routh(p):
    """Construct the Routh-Hurwitz array given a polynomial in s

    Input: p - a sympy.Poly object
    Output: The Routh-Hurwitz array as a sympy.Matrix object
    """
    coefficients = p.all_coeffs()
    N = len(coefficients)
    M = sympy.zeros(N, (N + 1) // 2 + 1)

    r1 = coefficients[0::2]
    r2 = coefficients[1::2]
    M[0, : len(r1)] = [r1]
    M[1, : len(r2)] = [r2]
    for i in range(2, N):
<<<<<<< HEAD
        for j in range(N // 2):
            S = M[[i - 2, i - 1], [0, j + 1]]
            M[i, j] = sympy.simplify(-S.det() / M[i - 1, 0])
=======
        for j in range(N//2):
            S = M[[i-2, i-1], [0, j+1]]
            M[i, j] = sympy.simplify(-S.det()/M[i-1, 0])
        # If a row of the routh table becomes zero,Take the derivative of the previous row and substitute it instead
        # Ref: Norman S. Nise, Control Systems Engineering, 8th Edition, Chapter 6, Section 3
        if M[i, :] == sympy.Matrix([[0]*(M.shape[1])]):
            # Find the coefficients on taking the derivative of the Auxiliary polynomial
            diff_arr = list(range(N-i, -1, -2))
            diff_arr.extend([0]*(M.shape[1] - len(diff_arr)))
            diff_arr = sympy.Matrix([diff_arr])
            # Multiply the coefficients with the value in previous row
            M[i, :] = sympy.matrix_multiply_elementwise(diff_arr, M[i-1, :])
>>>>>>> e49e6934
    return M[:, :-1]


def pade(G, s, M, N, p=0):
    """Return a Padé approximation of the function G in terms of variable s, of order M/N around point p"""
    M += 1
    N += 1
<<<<<<< HEAD
    b = sympy.symbols(f"b:{M}")
    a = sympy.symbols(f"a:{N}")
    approximation = sum(b[i] * s**i for i in range(M)) / sum(
        a[i] * s**i for i in range(N)
    )
    nder = M + N
    derivatives = [(G - approximation).diff(s, i).subs({s: p}) for i in range(nder - 1)]
=======
    b = sympy.symbols('b:{}'.format(M))
    a = sympy.symbols('a:{}'.format(N))
    approximation = sum(b[i]*s**i for i in range(M)) / \
        sum(a[i]*s**i for i in range(N))
    nder = M + N
    derivatives = [(G - approximation).diff(s,
                                            i).subs({s: p}) for i in range(nder-1)]
>>>>>>> e49e6934
    denominator_constant = [a[0] - 1]  # set denom constant term = 1
    equations = derivatives + denominator_constant
    pars = sympy.solve(equations, a + b, dict=True)
    return approximation.subs(pars[0])


def ss2tf(A, B, C, D, s):
    """Convert state space matrices to a transfer function matrix

    Arguments:
    A, B, C, D : sympy.Matrix objects containing the state space matrices
    s : symbol to use for s

    Returns:
    G : Transfer function matrix
    """
    I = sympy.eye(A.shape[0])

    G = C * (s * I - A).inv() * B + D
    return G


def sampledvalues(fz, z, N):
    """Return the first N values of a z transform's inverse via Taylor series expansion

    Arguments:

        fz: sympy symbolic expression in terms of z
        z: the symbol used in fz for the z transform
        N: The number of time steps to return
    """
    q = sympy.Symbol("q")
    return sympy.poly(fz.subs(z, q**-1).series(q, 0, N).removeO(), q).all_coeffs()[
        ::-1
    ]


def evaluate_at_times(expression, t, ts):
    """Evaluate a sympy expression over time

    Arguments:

        expression: a sympy expression containing references to a time variable `t`
        t : a `sympy.Symbol` which is in `expression` and will be substituted from `ts`
        ts: an iterable containing times for evaluation. Should be only ints or floats

    versionadded: 0.1.3
    """

<<<<<<< HEAD
    return [
        expression.subs(t, ti).subs(
            {sympy.Heaviside(float(0)): 1, sympy.Heaviside(0): 1}
        )
        for ti in ts
    ]
=======
    return [expression.subs(t, ti).subs({sympy.Heaviside(float(0)): 1,
                                         sympy.Heaviside(0): 1}) for ti in ts]
>>>>>>> e49e6934
<|MERGE_RESOLUTION|>--- conflicted
+++ resolved
@@ -49,24 +49,18 @@
     M[0, : len(r1)] = [r1]
     M[1, : len(r2)] = [r2]
     for i in range(2, N):
-<<<<<<< HEAD
         for j in range(N // 2):
             S = M[[i - 2, i - 1], [0, j + 1]]
             M[i, j] = sympy.simplify(-S.det() / M[i - 1, 0])
-=======
-        for j in range(N//2):
-            S = M[[i-2, i-1], [0, j+1]]
-            M[i, j] = sympy.simplify(-S.det()/M[i-1, 0])
         # If a row of the routh table becomes zero,Take the derivative of the previous row and substitute it instead
         # Ref: Norman S. Nise, Control Systems Engineering, 8th Edition, Chapter 6, Section 3
-        if M[i, :] == sympy.Matrix([[0]*(M.shape[1])]):
+        if M[i, :] == sympy.Matrix([[0] * (M.shape[1])]):
             # Find the coefficients on taking the derivative of the Auxiliary polynomial
-            diff_arr = list(range(N-i, -1, -2))
-            diff_arr.extend([0]*(M.shape[1] - len(diff_arr)))
+            diff_arr = list(range(N - i, -1, -2))
+            diff_arr.extend([0] * (M.shape[1] - len(diff_arr)))
             diff_arr = sympy.Matrix([diff_arr])
             # Multiply the coefficients with the value in previous row
-            M[i, :] = sympy.matrix_multiply_elementwise(diff_arr, M[i-1, :])
->>>>>>> e49e6934
+            M[i, :] = sympy.matrix_multiply_elementwise(diff_arr, M[i - 1, :])
     return M[:, :-1]
 
 
@@ -74,23 +68,13 @@
     """Return a Padé approximation of the function G in terms of variable s, of order M/N around point p"""
     M += 1
     N += 1
-<<<<<<< HEAD
-    b = sympy.symbols(f"b:{M}")
-    a = sympy.symbols(f"a:{N}")
+    b = sympy.symbols("b:{}".format(M))
+    a = sympy.symbols("a:{}".format(N))
     approximation = sum(b[i] * s**i for i in range(M)) / sum(
         a[i] * s**i for i in range(N)
     )
     nder = M + N
     derivatives = [(G - approximation).diff(s, i).subs({s: p}) for i in range(nder - 1)]
-=======
-    b = sympy.symbols('b:{}'.format(M))
-    a = sympy.symbols('a:{}'.format(N))
-    approximation = sum(b[i]*s**i for i in range(M)) / \
-        sum(a[i]*s**i for i in range(N))
-    nder = M + N
-    derivatives = [(G - approximation).diff(s,
-                                            i).subs({s: p}) for i in range(nder-1)]
->>>>>>> e49e6934
     denominator_constant = [a[0] - 1]  # set denom constant term = 1
     equations = derivatives + denominator_constant
     pars = sympy.solve(equations, a + b, dict=True)
@@ -123,9 +107,7 @@
         N: The number of time steps to return
     """
     q = sympy.Symbol("q")
-    return sympy.poly(fz.subs(z, q**-1).series(q, 0, N).removeO(), q).all_coeffs()[
-        ::-1
-    ]
+    return sympy.poly(fz.subs(z, q**-1).series(q, 0, N).removeO(), q).all_coeffs()[::-1]
 
 
 def evaluate_at_times(expression, t, ts):
@@ -140,14 +122,9 @@
     versionadded: 0.1.3
     """
 
-<<<<<<< HEAD
     return [
         expression.subs(t, ti).subs(
             {sympy.Heaviside(float(0)): 1, sympy.Heaviside(0): 1}
         )
         for ti in ts
-    ]
-=======
-    return [expression.subs(t, ti).subs({sympy.Heaviside(float(0)): 1,
-                                         sympy.Heaviside(0): 1}) for ti in ts]
->>>>>>> e49e6934
+    ]